// See LICENSE for license details.

package chisel3.core

import chisel3.internal.Builder.pushCommand
import chisel3.internal.firrtl._
import chisel3.internal.throwException
import chisel3.internal.sourceinfo.{SourceInfo, UnlocatableSourceInfo}

/** Parameters for BlackBoxes */
sealed abstract class Param
case class IntParam(value: BigInt) extends Param
case class DoubleParam(value: Double) extends Param
case class StringParam(value: String) extends Param
/** Unquoted String */
case class RawParam(value: String) extends Param

abstract class BaseBlackBox extends BaseModule

/** Defines a black box, which is a module that can be referenced from within
  * Chisel, but is not defined in the emitted Verilog. Useful for connecting
  * to RTL modules defined outside Chisel.
  *
  * A variant of BlackBox, this has a more consistent naming scheme in allowing
  * multiple top-level IO and does not drop the top prefix.
  *
  * @example
  * Some design require a differential input clock to clock the all design.
  * With the xilinx FPGA for example, a Verilog template named IBUFDS must be
  * integrated to use differential input:
  * {{{
  *  IBUFDS #(.DIFF_TERM("TRUE"),
  *           .IOSTANDARD("DEFAULT")) ibufds (
  *   .IB(ibufds_IB),
  *   .I(ibufds_I),
  *   .O(ibufds_O)
  *  );
  * }}}
  *
  * To instantiate it, a BlackBox can be used like following:
  * {{{
  * import chisel3._
  * import chisel3.experimental._
  *
  * // Example with Xilinx differential buffer IBUFDS
  * class IBUFDS extends ExtModule(Map("DIFF_TERM" -> "TRUE", // Verilog parameters
  *                                    "IOSTANDARD" -> "DEFAULT"
  *                      )) {
  *   val O = IO(Output(Clock()))
  *   val I = IO(Input(Clock()))
  *   val IB = IO(Input(Clock()))
  * }
  * }}}
  * @note The parameters API is experimental and may change
  */
abstract class ExtModule(val params: Map[String, Param] = Map.empty[String, Param]) extends BaseBlackBox {
  private[core] override def generateComponent(): Component = {
    require(!_closed, "Can't generate module more than once")
    _closed = true

    val names = nameIds(classOf[ExtModule])

    // Name ports based on reflection
    for (port <- getModulePorts) {
      require(names.contains(port), s"Unable to name port $port in $this")
      port.setRef(ModuleIO(this, _namespace.name(names(port))))
    }

    // All suggestions are in, force names to every node.
    // While BlackBoxes are not supposed to have an implementation, we still need to call
    // _onModuleClose on all nodes (for example, Aggregates use it for recursive naming).
    for (id <- getIds) {
      id.forceName(default="_T", _namespace)
      id._onModuleClose
    }

    val firrtlPorts = getModulePorts map {port => Port(port, port.specifiedDirection)}
    val component = DefBlackBox(this, name, firrtlPorts, SpecifiedDirection.Unspecified, params)
    _component = Some(component)
    component
  }

<<<<<<< HEAD
  private[core] def initializeInParent(instanceCompileOptions: CompileOptions): Unit = {
=======
  private[core] def initializeInParent(parentCompileOptions: CompileOptions): Unit = {
>>>>>>> e2765711
    implicit val sourceInfo = UnlocatableSourceInfo

    for (x <- getModulePorts) {
      pushCommand(DefInvalid(sourceInfo, x.ref))
    }
  }
}

/** Defines a black box, which is a module that can be referenced from within
  * Chisel, but is not defined in the emitted Verilog. Useful for connecting
  * to RTL modules defined outside Chisel.
  *
  * @example
  * Some design require a differential input clock to clock the all design.
  * With the xilinx FPGA for example, a Verilog template named IBUFDS must be
  * integrated to use differential input:
  * {{{
  *  IBUFDS #(.DIFF_TERM("TRUE"),
  *           .IOSTANDARD("DEFAULT")) ibufds (
  *   .IB(ibufds_IB),
  *   .I(ibufds_I),
  *   .O(ibufds_O)
  *  );
  * }}}
  *
  * To instantiate it, a BlackBox can be used like following:
  * {{{
  * import chisel3._
  * import chisel3.experimental._
  *
  * // Example with Xilinx differential buffer IBUFDS
  * class IBUFDS extends BlackBox(Map("DIFF_TERM" -> "TRUE", // Verilog parameters
  *                                   "IOSTANDARD" -> "DEFAULT"
  *                      )) {
  *   val io = IO(new Bundle {
  *     val O = Output(Clock()) // IO names will be the same
  *     val I = Input(Clock())  // (without 'io_' in prefix)
  *     val IB = Input(Clock()) //
  *   })
  * }
  * }}}
  * @note The parameters API is experimental and may change
  */
abstract class BlackBox(val params: Map[String, Param] = Map.empty[String, Param])(implicit compileOptions: CompileOptions) extends BaseBlackBox {
  def io: Record

  // Allow access to bindings from the compatibility package
  protected def _ioPortBound() = portsContains(io)

  private[core] override def generateComponent(): Component = {
    _autoWrapPorts()  // pre-IO(...) compatibility hack

    // Restrict IO to just io, clock, and reset
    require(io != null, "BlackBox must have io")
    require(portsContains(io), "BlackBox must have io wrapped in IO(...)")
    require(portsSize == 1, "BlackBox must only have io as IO")

    require(!_closed, "Can't generate module more than once")
    _closed = true

    val namedPorts = io.elements.toSeq
    // setRef is not called on the actual io.
    // There is a risk of user improperly attempting to connect directly with io
    // Long term solution will be to define BlackBox IO differently as part of
    //   it not descending from the (current) Module
    for ((name, port) <- namedPorts) {
      port.setRef(ModuleIO(this, _namespace.name(name)))
    }

    // We need to call forceName and onModuleClose on all of the sub-elements
    // of the io bundle, but NOT on the io bundle itself.
    // Doing so would cause the wrong names to be assigned, since their parent
    // is now the module itself instead of the io bundle.
    for (id <- getIds; if id ne io) {
      id.forceName(default="_T", _namespace)
      id._onModuleClose
    }

    val firrtlPorts = namedPorts map {namedPort => Port(namedPort._2, namedPort._2.specifiedDirection)}
    val component = DefBlackBox(this, name, firrtlPorts, io.specifiedDirection, params)
    _component = Some(component)
    component
  }

<<<<<<< HEAD
  private[core] def initializeInParent(instanceCompileOptions: CompileOptions): Unit = {
=======
  private[core] def initializeInParent(parentCompileOptions: CompileOptions): Unit = {
>>>>>>> e2765711
    for ((_, port) <- io.elements) {
      pushCommand(DefInvalid(UnlocatableSourceInfo, port.ref))
    }
  }
}<|MERGE_RESOLUTION|>--- conflicted
+++ resolved
@@ -80,11 +80,7 @@
     component
   }
 
-<<<<<<< HEAD
-  private[core] def initializeInParent(instanceCompileOptions: CompileOptions): Unit = {
-=======
   private[core] def initializeInParent(parentCompileOptions: CompileOptions): Unit = {
->>>>>>> e2765711
     implicit val sourceInfo = UnlocatableSourceInfo
 
     for (x <- getModulePorts) {
@@ -169,11 +165,7 @@
     component
   }
 
-<<<<<<< HEAD
-  private[core] def initializeInParent(instanceCompileOptions: CompileOptions): Unit = {
-=======
   private[core] def initializeInParent(parentCompileOptions: CompileOptions): Unit = {
->>>>>>> e2765711
     for ((_, port) <- io.elements) {
       pushCommand(DefInvalid(UnlocatableSourceInfo, port.ref))
     }
